--- conflicted
+++ resolved
@@ -226,94 +226,9 @@
         if isinstance(other, Fock):
             return self.inner_product(other)
         elif isinstance(other, ParticleOperator):
-<<<<<<< HEAD
-            output_conj_states = []
-            for conj_state in self.states_list:
-                output_conj_states.append(conj_state * other)
-            return ConjugateFockSum(output_conj_states)
-        elif isinstance(other, ParticleOperatorSum):
-            output_conj_states = []
-            for conj_state in self.states_list:
-                for op in other.HashMap:
-                    output_conj_states.append(conj_state * other.HashMap[op][1])
-            return ConjugateFockSum(output_conj_states)
-
-    def __add__(self, other):
-        if isinstance(other, ConjugateFock):
-            return ConjugateFockSum(self.states_list + [other]).cleanup()
-        elif isinstance(other, ConjugateFockSum):
-            return ConjugateFockSum(self.states_list + other.states_list).cleanup()
-
-    def cleanup(self):
-        output_list_of_states = []
-        coeff_counter = 0
-        for i in range(len(self.states_list)):
-            if self.states_list[i] not in output_list_of_states:
-                coeff_counter += self.states_list[
-                    i
-                ].coeff  # add coeff of the first operator
-                for j in range(i + 1, len(self.states_list)):
-                    if (
-                        self.states_list[i].f_occ == self.states_list[j].f_occ
-                        and self.states_list[i].af_occ == self.states_list[j].af_occ
-                        and self.states_list[i].b_occ == self.states_list[j].b_occ
-                    ):
-                        coeff_counter += self.states_list[
-                            j
-                        ].coeff  # add coeffs of other same operators in the list
-
-                output_list_of_states.append(
-                    ConjugateFock(
-                        self.states_list[i].f_occ,
-                        self.states_list[i].af_occ,
-                        self.states_list[i].b_occ,
-                        coeff_counter,
-                    )
-                )
-
-                coeff_counter = 0
-        if len(output_list_of_states) == 1:
-            return output_list_of_states[0]
-        else:
-            return ConjugateFockSum(output_list_of_states)
-
-    def __eq__(self, other):
-        if isinstance(other, ConjugateFockSum):
-            lists_equal = True
-            for i in self.states_list:
-                if i not in other.states_list:
-                    lists_equal = False
-            return lists_equal
-
-
-class ParticleOperator:
-
-    def __init__(self, input_string, coeff=1.0):
-        # Initializes particle operator in the form of b_n d_n a_n
-        # Parameters:
-        # input_string: e.g. 'b2^ a0'
-
-        self.input_string = input_string
-        self.coeff = coeff
-
-        particle_type = ""
-        modes = []
-        ca_string = ""
-
-        for op in self.input_string.split(" "):
-            type = op[0]
-            orbital = op[1:]
-            if orbital[-1] == "^":
-                orbital = orbital[:-1]
-            particle_type += type
-            modes.append(int(orbital))
-            if op[-1] != "^":
-                ca_string += "a"
-=======
             out = other.dagger() * self.dagger()
             if isinstance(out, (int, float, complex)):
                 return 0
->>>>>>> 62b21d89
             else:
                 return out.dagger()  # (<f|A)^\dagger = (A^\dagger * |f>)^\dagger
 
@@ -325,15 +240,7 @@
         return self + neg_other
 
 
-<<<<<<< HEAD
-    def to_list(self):
-        return [self]
-
-    def __str__(self):
-        return self.op_string
-=======
 class ParticleOperator:
->>>>>>> 62b21d89
 
     def __init__(self, op_dict: Union[Dict[str, complex], str] = dict()):
 
@@ -433,15 +340,7 @@
                 dagger_str += " "
             dagger_dict[dagger_str[:-1]] = coeff_i.conjugate()
 
-<<<<<<< HEAD
-    def __add__(self, other):
-        if isinstance(other, ParticleOperatorSum):
-            return other.__add__(self)
-        elif isinstance(other, ParticleOperator):
-            return ParticleOperatorSum([self]).__add__(other)
-=======
         return ParticleOperator(dagger_dict)
->>>>>>> 62b21d89
 
     def __rmul__(self, other):
         coeffs = np.array(list(self.op_dict.values()))
@@ -481,28 +380,6 @@
 
 class FermionOperator(ParticleOperator):
 
-<<<<<<< HEAD
-class ParticleOperatorSum:
-    # Sum of ParticleOperator instances
-    def __init__(self, operator_list: List[ParticleOperator]):
-        self.operator_list = operator_list
-        self.HashMap = {}
-        self.input_string = operator_list[0].input_string
-        self.coeff = operator_list[0].coeff
-        self.HashMap[self.input_string] = (self.coeff, self.operator_list[0])
-
-    def to_list(self):
-        operator_list = []
-        for op in self.HashMap:
-            operator_list.append(self.HashMap[op][1])
-        return operator_list
-
-    def __str__(self):
-        op_string = ""
-        for op in self.HashMap:
-            op_string += str(self.HashMap[op][0]) + " * " + op.__str__() + " + "
-        return op_string[0:-3]
-=======
     def __init__(self, input_string):
         if input_string[-1] == "^":
             self.mode = int(input_string[:-1])
@@ -513,76 +390,10 @@
 
         self.particle_type = "fermion"
         super().__init__("b" + input_string)
->>>>>>> 62b21d89
 
     def __str__(self):
         return super().__str__()
 
-<<<<<<< HEAD
-    def dagger(self):
-        out_ops = []
-        for op in self.HashMap:
-            out_ops.append(self.HashMap[op][1].dagger())
-
-        if len(out_ops) == 1:
-            return ParticleOperatorSum(out_ops)
-        else:
-            result_op_sum = ParticleOperatorSum([out_ops[0]])
-            for i, oop in enumerate(out_ops):
-                if i == 0:
-                    continue
-                else:
-                    result_op_sum += result_op_sum.__add__(oop)
-            return result_op_sum
-
-    def get_modes(self):
-        modes_list = []
-
-        for op in self.operator_list:
-            modes_list.append(tuple(op.modes))
-
-        return modes_list
-
-    def __add__(self, other):
-        if isinstance(other, ParticleOperator):
-            if other.input_string in self.HashMap:
-                new_coeff = self.HashMap[other.input_string][0] + other.coeff
-                other.coeff = new_coeff
-                self.HashMap[other.input_string] = (new_coeff, other)
-            else:
-                self.HashMap[other.input_string] = (other.coeff, other)
-        elif isinstance(other, ParticleOperatorSum):
-            for op in other.HashMap:
-                if op in self.HashMap:
-                    (coeff, operator) = self.HashMap[op]
-                    self.HashMap[op] = (coeff + other.HashMap[op][0], operator)
-                else:
-                    self.HashMap[op] = other.HashMap[op]
-        return self
-
-    def __mul__(self, other):
-        if isinstance(other, Fock):
-            out_states = []
-            for op in self.HashMap:
-                out = self.HashMap[op][1] * other
-                if isinstance(out, Fock):
-                    out_states.append(out)
-            if len(out_states) == 1:
-                return out_states[0]
-            elif len(out_states) == 0:
-                return 0
-            else:
-                return FockSum(out_states)
-        elif isinstance(other, FockSum):
-            out_states = []
-            # for op in self.operator_list:
-            for op in self.HashMap:
-                for state in other.states_list:
-                    out = self.HashMap[op][1] * state
-                    if isinstance(out, Fock):
-                        out_states.append(out)
-            return FockSum(out_states)
-=======
     def __mul__(self, other):
         return super().__mul__(other)
 
@@ -602,7 +413,6 @@
             f_occ.remove(self.mode)
         else:
             return Fock([], [], []), 0
->>>>>>> 62b21d89
 
         f_occ = sorted(f_occ)
 
