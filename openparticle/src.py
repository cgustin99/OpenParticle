--- conflicted
+++ resolved
@@ -504,7 +504,6 @@
         display(Latex("$" + self.op_string + "$"))
 
     def __add__(self, other):
-<<<<<<< HEAD
         # if self.input_string == other.input_string:
         #     return ParticleOperator(self.input_string, self.coeff + other.coeff)
         # else:
@@ -514,19 +513,6 @@
             return other.__add__(self)
         elif isinstance(other, ParticleOperator):
             return ParticleOperatorSum([self]).__add__(other)
-=======
-        if isinstance(other, ParticleOperator):
-            if self.input_string == other.input_string:
-                # A + A = 2A
-                return ParticleOperator(self.input_string, self.coeff + other.coeff)
-            else:
-                # A + B = A + B (ParticleOperatorSum Object)
-                return ParticleOperatorSum([self, other])
-        elif isinstance(other, ParticleOperatorSum):
-            # A + (B + C)
-            output = [self] + other.operator_list
-            return ParticleOperatorSum(output).cleanup()
->>>>>>> af2d9a38
 
     def __rmul__(self, other):
         if isinstance(other, (int, float)):
@@ -660,7 +646,6 @@
 class ParticleOperatorSum:
     # Sum of ParticleOperator instances
     def __init__(self, operator_list: List[ParticleOperator]):
-<<<<<<< HEAD
         self.operator_list = operator_list    
         self.HashMap = {}
         self.input_string = operator_list[0].input_string
@@ -677,19 +662,6 @@
             op_string += str(self.HashMap[op]) + ' * ' + op.__str__() + " + "
         return op_string[0:-2]
     
-=======
-        self.operator_list = operator_list
-
-    def __str__(self):
-        op_string = ""
-        for index, op in enumerate(self.operator_list):
-            if index != len(self.operator_list) - 1:
-                op_string += op.__str__() + " + "
-            else:
-                op_string += op.__str__()
-        return op_string
-
->>>>>>> af2d9a38
     def display(self):
         return display(Latex("$" + self.__str__() + "$"))
 
@@ -745,7 +717,6 @@
         # return ParticleOperatorSum(self.operator_list)
 
         if isinstance(other, ParticleOperator):
-<<<<<<< HEAD
             if self.input_string in self.HashMap:
                 if other.input_string in self.HashMap:
                     self.HashMap[other.input_string] += other.coeff
@@ -766,13 +737,6 @@
                     self.HashMap[op] = other.HashMap[op]
             # self.HashMap.update(other.HashMap)
         return self
-=======
-            output = self.operator_list + [other]
-            return ParticleOperatorSum(output).cleanup()
-        elif isinstance(other, ParticleOperatorSum):
-            output = self.operator_list + other.operator_list
-            return ParticleOperatorSum(output).cleanup()
->>>>>>> af2d9a38
 
     def __mul__(self, other):
         if isinstance(other, Fock):
