--- conflicted
+++ resolved
@@ -343,115 +343,8 @@
         return ParticleOperator(dagger_dict)
 
     def __rmul__(self, other):
-<<<<<<< HEAD
         coeffs = np.array(list(self.op_dict.values()))
         return ParticleOperator(dict(zip(self.op_dict.keys(), other * coeffs)))
-=======
-        if isinstance(other, (int, float)):
-            self.coeff *= other
-            return ParticleOperator(self.input_string, self.coeff)
-
-    def impose_parity_jw(self, state, mode):
-
-        index = state.index(mode)
-        parity_str = state[:index]
-        coeff = (-1) ** len(parity_str)
-        return coeff
-
-    def operate_on_state(self, other):
-        if isinstance(other, (int, float)):
-            return other
-        else:
-            coeff = self.coeff * other.coeff
-            updated_ferm_state = other.f_occ[:]
-            updated_antiferm_state = other.af_occ[:]
-            updated_bos_state = other.b_occ[:]
-
-            op = self.input_string
-            if op[-1] == "^":
-                if op[0] == "b":
-                    if int(op[1:-1]) not in other.f_occ:
-                        updated_ferm_state.append(int(op[1]))
-                        coeff *= self.impose_parity_jw(
-                            sorted(updated_ferm_state), int(op[1])
-                        )
-                    else:
-                        coeff = 0
-                elif op[0] == "d":
-                    if int(op[1:-1]) not in other.af_occ:
-                        updated_antiferm_state.append(int(op[1]))
-                        coeff *= self.impose_parity_jw(
-                            sorted(updated_antiferm_state), int(op[1])
-                        )
-                    else:
-                        coeff = 0
-                elif op[0] == "a":
-                    state_modes, state_occupancies = [i[0] for i in other.b_occ], [
-                        i[1] for i in other.b_occ
-                    ]
-
-                    if int(op[1:-1]) in state_modes:
-                        index = state_modes.index(int(op[1]))
-                        if state_occupancies[index] >= 0:
-                            state_occupancies[index] += 1
-                            coeff *= np.sqrt(state_occupancies[index])
-
-                    else:
-                        state_modes.append(int(op[1]))
-                        state_occupancies.append(1)
-                    # zip up modes and occupancies into an updated list
-                    updated_bos_state = list(zip(state_modes, state_occupancies))
-                    sorted_updated_bos_state = sorted(
-                        updated_bos_state, key=lambda x: x[0]
-                    )
-            else:
-                if op[0] == "b":
-                    if int(op[1:]) in other.f_occ:
-                        coeff *= self.impose_parity_jw(updated_ferm_state, int(op[1]))
-                        updated_ferm_state.remove(int(op[1]))
-
-                    else:
-                        coeff = 0
-                elif op[0] == "d":
-                    if int(op[1:]) in other.af_occ:
-                        coeff *= self.impose_parity_jw(
-                            updated_antiferm_state, int(op[1])
-                        )
-                        updated_antiferm_state.remove(int(op[1]))
-                    else:
-                        coeff = 0
-                elif op[0] == "a":
-                    state_modes, state_occupancies = [i[0] for i in other.b_occ], [
-                        i[1] for i in other.b_occ
-                    ]
-                    if int(op[1:]) in state_modes:
-                        index = state_modes.index(int(op[1]))
-                        if state_occupancies[index] >= 1:
-                            state_occupancies[index] -= 1
-                            coeff *= np.sqrt(state_occupancies[index] + 1)
-                        else:
-                            coeff = 0
-                    else:
-                        coeff = 0
-                    # zip up modes and occupancies into an updated list
-                    updated_bos_state = list(zip(state_modes, state_occupancies))
-                    sorted_updated_bos_state = sorted(
-                        updated_bos_state, key=lambda x: x[0]
-                    )
-
-            if "a" in self.particle_type:
-                return coeff * Fock(
-                    sorted(updated_ferm_state),
-                    sorted(updated_antiferm_state),
-                    sorted_updated_bos_state,
-                )
-            else:
-                return coeff * Fock(
-                    sorted(updated_ferm_state),
-                    sorted(updated_antiferm_state),
-                    updated_bos_state,
-                )
->>>>>>> 562b84eb
 
     def __mul__(self, other):
         if isinstance(other, ParticleOperator):
@@ -597,7 +490,6 @@
     def __add__(self, other):
         return super().__add__(other)
 
-<<<<<<< HEAD
     def _operate_on_state(self, other) -> "Fock":
         b_occ = list(list(other.state_dict.keys())[0][2])
         state_modes, state_occupancies = [i[0] for i in b_occ], [i[1] for i in b_occ]
@@ -628,10 +520,12 @@
                 af_occ=list(list(other.state_dict.keys())[0][1]),
                 b_occ=sorted_updated_bos_state,
             ),
-=======
+            coeff,
+        )
+
 
 class NumberOperator(ParticleOperator):
-    def __init__(self, particle_type, mode, coeff: complex = 1.0):
+    def __init__(self, particle_type, mode):
         self.particle_type = particle_type
         self.mode = mode
         super().__init__(
@@ -640,6 +534,4 @@
             + "^ "
             + self.particle_type
             + str(self.mode),
->>>>>>> 562b84eb
-            coeff,
         )