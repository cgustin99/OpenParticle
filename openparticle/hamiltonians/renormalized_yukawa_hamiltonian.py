from openparticle.hamiltonians.yukawa_hamiltonians import *
from openparticle.utils import _get_sign, _get_mass, _get_pminus
from scipy.integrate import quad
import numba as nb
import time


def renormalized_yukawa_hamiltonian(res, t, treg=0, g=1, mf=1, mb=1, verbose=False):
    # Returns the renormalized Yukawa Hamiltonian up to O(g^2)
    Ham = (
        free_boson_Hamiltonian(res=res, mb=mb)
        + free_fermion_Hamiltonian(res=res, mf=mf)
        + renormalized_yukawa_first_order(
            res=res, t=t, treg=treg, g=g, mf=mf, mb=mb, verbose=verbose
        )
        + renormalized_yukawa_second_order_form_factor(
            res=res, t=t, treg=treg, g=g, mf=mf, mb=mb, verbose=verbose
        )
        + renormalized_yukawa_second_order_contractions(
            res=res, t=t, treg=treg, g=g, mf=mf, mb=mb, verbose=verbose
        )
    )
    return Ham


def renormalized_yukawa_first_order(res, t, treg, g, mf, mb, verbose=False):
    H1 = three_point_yukawa(res=res, g=g, mf=mf, mb=mb)

    container_dict = dict()

    for term in H1.to_list():
        exp_factor = 0
        for op in term.split():
            exp_factor += (
                _get_sign(op)
                * _get_mass(op, mf, mb) ** 2
                * _get_pminus(op, mf, mb, res)
            )
        helper_variable = np.exp(-(exp_factor**2) * (t + treg)) * term
        for op_str, coeff in helper_variable.op_dict.items():
            container_dict[op_str] = coeff + container_dict.get(op_str, 0.0)
    ren_H1 = ParticleOperator(container_dict)

    return ren_H1


def renormalized_yukawa_second_order_form_factor(
    res, t, treg, g, mf, mb, verbose=False
):
    start = time.time()
    H1inst = instantaneous_yukawa(res=res, g=g, mf=mf, mb=mb)

    container_dict = dict()

    for term in H1inst.to_list():
        exp_factor = 0
        for op in term.split():
            exp_factor += (
                _get_sign(op)
                * _get_mass(op, mf, mb) ** 2
                * _get_pminus(op, mf, mb, res)
            )
<<<<<<< HEAD
        helper_variable = np.exp(-(exp_factor**2) * (t + treg)) * term
        for op_str, coeff in helper_variable.op_dict.items():
            container_dict[op_str] = coeff + container_dict.get(op_str, 0.0)
    ren_H1inst = ParticleOperator(container_dict)

=======
        ren_H1inst += np.exp(-(exp_factor**2) * (t + treg)) * term
    finish = time.time()
    if verbose:
        print("Time of renormalized_yukawa_second_order_form_factor:", finish - start)
>>>>>>> 162422e8
    return ren_H1inst


def boson_exchange(t, g, res, mf, mb, verbose=False):
    start = time.time()
    fermionic_range = np.arange(-res + 1 / 2, res + 1 / 2, 1)

    L = 2 * np.pi * res
    container_dict = dict()
    for q1, q4, q5 in product(fermionic_range, fermionic_range, fermionic_range):
        q3 = q4 + q5
        q2 = -q1 - q3
        if q3 > 0:
            q1_, q2_, q3_, q4_, q5_ = pminuses(
                [q1, q2, q3, q4, q5], [mf, mf, mb, mf, mf]
            )

            f123 = np.exp(-t * (q1_ + q2_ + q3_) ** 2)
            f453_ = np.exp(-t * (q4_ + q5_ - q3_) ** 2)
            f1245 = np.exp(-t * (q1_ + q2_ + q4_ + q5_) ** 2)

            B = (
                0.5
                * (1 / (q1_ + q2_ + q3_) - 1 / (q4_ + q5_ - q3_))
                * (f123 * f453_ / f1245 - 1)
                * f1245
            )

            helper_variable = (
                B
                / np.abs(q3)
                * (
                    FermionField(-q1, L, mf).psi_dagger.dot(
                        FermionField(q2, L, mf).psi.dot(
                            FermionField(-q4, L, mf).psi_dagger.dot(
                                FermionField(q5, L, mf).psi
                            )
                        )
                    )
                )[0][0].normal_order()
            )
            for op_str, coeff in helper_variable.op_dict.items():
                container_dict[op_str] = coeff + container_dict.get(op_str, 0.0)
    h_tree = ParticleOperator(container_dict)
    h_tree = remove_symmetry_terms(h_tree, 4)
    finish = time.time()
    if verbose:
        print("Time of boson_exchange:", finish - start)
    return g**2 / (2 * L) ** 5 * h_tree


def fermion_exchange(t, g, res, mf, mb, verbose=False):
    start = time.time()
    fermionic_range = np.arange(-res + 1 / 2, res + 1 / 2, 1)
    bosonic_range = [i for i in range(-res, res + 1) if i != 0]

    range_product = product(bosonic_range, fermionic_range, bosonic_range)

    L = 2 * np.pi * res

    container_dict = dict()

    for q3, q5, q6 in product(
        bosonic_range,
        fermionic_range,
        bosonic_range,
    ):
        q1 = -q3 - q5 - q6
        q2 = q5 + q6
        q1_, q2_, q3_, q5_, q6_ = pminuses([q1, q2, q3, q5, q6], [mf, mf, mb, mf, mb])

        f123 = np.exp(-t * (q1_ + q2_ + q3_) ** 2)
        f562_ = np.exp(-t * (q5_ + q6_ - q2_) ** 2)
        f1356 = np.exp(-t * (q1_ + q3_ + q5_ + q6_) ** 2)

        B = (
            0.5
            * (1 / (q1_ + q2_ + q3_) - 1 / (q5_ + q6_ - q2_))
            * (f123 * f562_ / f1356 - 1)
            * f1356
        )

        fermion_field_contractions = FermionField(-q1, L, mf).psi_dagger.dot(
            gamma0.dot(gamma_slash_minus_m(q2, mf).dot(FermionField(q5, L, mf).psi))
        )[0][0]
        boson_field_contractions = (
            ScalarField(q3, L, mb).phi * ScalarField(q6, L, mb).phi
        )

        if fermion_field_contractions.op_dict != {}:
            field_contractions = fermion_field_contractions * boson_field_contractions

<<<<<<< HEAD
        helper_variable = (B / q2 * field_contractions.normal_order())
        for op_str, coeff in helper_variable.op_dict.items():
            container_dict[op_str] = coeff + container_dict.get(op_str, 0.0)
    h_tree = ParticleOperator(container_dict)
    # print("Fermionic exchange counter:", counter)
=======
        h_tree += B / (q2) * (field_contractions.normal_order())
>>>>>>> 162422e8
    h_tree = remove_symmetry_terms(h_tree, 4)
    finish = time.time()
    if verbose:
        print("Time of fermion_exchange:", finish - start)
    return g**2 / (2 * L) ** 5 * h_tree


def fermion_loop(t, p, mf, mb, verbose=False):
    start = time.time()

    def integrand(x, t, p, mf, mb):
        return (
            1
            / (x**2 * (1 - x) ** 2)
            * (mf * (2 - x)) ** 2
            / (mf**2 / x + mb**2 / (1 - x) - mf**2)
            * np.exp(-2 * t / p**2 * (mf**2 / x + mb**2 / (1 - x) - mf**2))
        )

    finish = time.time()
    if verbose:
        print("Time of fermion_loop:", finish - start)
    return quad(integrand, 0, 1, args=(t, p, mf, mb))[0]


<<<<<<< HEAD
def fermion_self_energy(t, g, res, mf, mb):

    container_dict = dict()
=======
def fermion_self_energy(t, g, res, mf, mb, verbose=False):
    start = time.time()
    _fermion_loop = ParticleOperator({})
>>>>>>> 162422e8

    fermionic_range = np.arange(1 / 2, res + 1, 1)

    L = 2 * np.pi * res

    for k in fermionic_range:
        p1 = p(k, L)
        #TODO: Replace ParticleOperator with a dictionary
        helper_variable = (
            (1 / p1)
            * fermion_loop(t=t, p=p1, mf=mf, mb=mb, verbose=False)
            * ParticleOperator("b" + str(int(k - 1 / 2)) + "^ b" + str(int(k - 1 / 2)))
        )
<<<<<<< HEAD
        for op_str, coeff in helper_variable.op_dict.items():
            container_dict[op_str] = coeff + container_dict.get(op_str, 0.0)
    _fermion_loop = ParticleOperator(container_dict)

    return g**2 / (2 * L) * _fermion_loop


def antifermion_self_energy(t, g, res, mf, mb):

    container_dict = dict()
=======
    finish = time.time()
    if verbose:
        print("Time of fermion_self_energy (with loop):", finish - start)
    return g**2 / (2 * L) * _fermion_loop


def antifermion_self_energy(t, g, res, mf, mb, verbose=False):
    start = time.time()
    _antifermion_loop = ParticleOperator({})
>>>>>>> 162422e8

    fermionic_range = np.arange(1 / 2, res + 1, 1)

    L = 2 * np.pi * res

    for k in fermionic_range:
        p1 = p(k, L)
        #TODO: Replace ParticleOperator with a dictionary
        helper_variable = (
            (1 / p1)
            * fermion_loop(t=t, p=p1, mf=mf, mb=mb, verbose=False)
            * ParticleOperator("d" + str(int(k - 1 / 2)) + "^ d" + str(int(k - 1 / 2)))
        )
<<<<<<< HEAD
        for op_str, coeff in helper_variable.op_dict.items():
            container_dict[op_str] = coeff + container_dict.get(op_str, 0.0)
    _antifermion_loop = ParticleOperator(container_dict)

=======
    finish = time.time()
    if verbose:
        print("Time of antifermion_self_energy (with loop):", finish - start)
>>>>>>> 162422e8
    return g**2 / (2 * L) * _antifermion_loop


def boson_loop(t, p, mf, mb, verbose=False):
    start = time.time()

    def integrand(x, t, p, mf, mb):
        return (
            1
            / (x**2 * (1 - x) ** 2)
            * (mf * (2 * x - 1)) ** 2
            / (mf**2 / x + mf**2 / (1 - x) - mb**2)
            * np.exp(-2 * t / p**2 * (mf**2 / x + mf**2 / (1 - x) - mb**2))
        )

    finish = time.time()
    if verbose:
        print("Time of boson_loop:", finish - start)
    return quad(integrand, 0, 1, args=(t, p, mf, mb))[0]


<<<<<<< HEAD
def boson_self_energy(t, g, res, mf, mb):

    container_dict = dict()
=======
def boson_self_energy(t, g, res, mf, mb, verbose=False):
    start = time.time()
    _boson_loop = ParticleOperator({})
>>>>>>> 162422e8

    bosonic_range = np.arange(1, res + 1, 1)

    L = 2 * np.pi * res

    for k in bosonic_range:
        p3 = p(k, L)
        #TODO: Replace ParticleOperator with a dictionary
        helper_variable = (
            (1 / p3)
            * boson_loop(t=t, p=p3, mf=mf, mb=mb, verbose=False)
            * ParticleOperator("a" + str(int(k - 1)) + "^ a" + str(int(k - 1)))
        )
<<<<<<< HEAD
        for op_str, coeff in helper_variable.op_dict.items():
            container_dict[op_str] = coeff + container_dict.get(op_str, 0.0)
    _boson_loop = ParticleOperator(container_dict)

=======
    finish = time.time()
    if verbose:
        print("Time of boson_self_energy (with loop):", finish - start)
>>>>>>> 162422e8
    return g**2 / (2 * L) * _boson_loop


def fermion_mass_counterterm(res, treg, g, mf):
    L = 2 * np.pi * res

    container_dict = dict()
    for k in np.arange(-res + 1 / 2, res + 1 / 2, 1):
        #TODO: Use simple formula instead of FermionField
        helper_variable = 0.5 * (
            (-np.euler_gamma + np.log((2 * np.pi * k / L) ** 2 / (2 * mf**4 * treg)))
            / p(k, L)
            * (
                FermionField(k, L, mf).psi_dagger.dot(
                    Lambdap.dot(FermionField(k, L, mf).psi)
                )
            )[0][0].normal_order()
        )
        for op_str, coeff in helper_variable.op_dict.items():
            container_dict[op_str] = coeff + container_dict.get(op_str, 0.0)
    H_free_fermion = ParticleOperator(container_dict)
    H_free_fermion.remove_identity()
    return 1 / (2 * L) ** 2 * g**2 * H_free_fermion


def boson_mass_counterterm(res, treg, g, mf, mb):
    L = 2 * np.pi * res

    container_dict = dict()
    for k in [i for i in range(-res, res + 1) if i != 0]:
        #TODO: Use simple formula instead of ScalarField
        helper_variable = 0.5 * (
            (-np.euler_gamma + np.log((2 * np.pi * k / L) ** 2 / (2 * mf**4 * treg)))
            / p(k, L)
            * (ScalarField(-k, L, mb).phi * ScalarField(k, L, mb).phi).normal_order()
        )
        for op_str, coeff in helper_variable.op_dict.items():
            container_dict[op_str] = coeff + container_dict.get(op_str, 0.0)
    H_free_scalar = ParticleOperator(container_dict)
    H_free_scalar.remove_identity()
    return 1 / (2 * L) ** 2 * g**2 * H_free_scalar


def renormalized_yukawa_second_order_contractions(
    res, t, treg, g, mf, mb, verbose: bool = False
):
    second_order = (
        boson_exchange(t=t + treg, g=g, res=res, mf=mf, mb=mb, verbose=verbose)
        + fermion_exchange(t=t + treg, g=g, res=res, mf=mf, mb=mb, verbose=verbose)
        + fermion_self_energy(t=t + treg, g=g, res=res, mf=mf, mb=mb, verbose=verbose)
        + antifermion_self_energy(
            t=t + treg, g=g, res=res, mf=mf, mb=mb, verbose=verbose
        )
        + boson_self_energy(t=t + treg, g=g, res=res, mf=mf, mb=mb, verbose=verbose)
    )

    return second_order<|MERGE_RESOLUTION|>--- conflicted
+++ resolved
@@ -60,18 +60,14 @@
                 * _get_mass(op, mf, mb) ** 2
                 * _get_pminus(op, mf, mb, res)
             )
-<<<<<<< HEAD
+
         helper_variable = np.exp(-(exp_factor**2) * (t + treg)) * term
         for op_str, coeff in helper_variable.op_dict.items():
             container_dict[op_str] = coeff + container_dict.get(op_str, 0.0)
     ren_H1inst = ParticleOperator(container_dict)
-
-=======
-        ren_H1inst += np.exp(-(exp_factor**2) * (t + treg)) * term
     finish = time.time()
     if verbose:
         print("Time of renormalized_yukawa_second_order_form_factor:", finish - start)
->>>>>>> 162422e8
     return ren_H1inst
 
 
@@ -164,15 +160,11 @@
         if fermion_field_contractions.op_dict != {}:
             field_contractions = fermion_field_contractions * boson_field_contractions
 
-<<<<<<< HEAD
         helper_variable = (B / q2 * field_contractions.normal_order())
         for op_str, coeff in helper_variable.op_dict.items():
             container_dict[op_str] = coeff + container_dict.get(op_str, 0.0)
     h_tree = ParticleOperator(container_dict)
-    # print("Fermionic exchange counter:", counter)
-=======
-        h_tree += B / (q2) * (field_contractions.normal_order())
->>>>>>> 162422e8
+
     h_tree = remove_symmetry_terms(h_tree, 4)
     finish = time.time()
     if verbose:
@@ -198,15 +190,12 @@
     return quad(integrand, 0, 1, args=(t, p, mf, mb))[0]
 
 
-<<<<<<< HEAD
+
 def fermion_self_energy(t, g, res, mf, mb):
 
     container_dict = dict()
-=======
-def fermion_self_energy(t, g, res, mf, mb, verbose=False):
-    start = time.time()
-    _fermion_loop = ParticleOperator({})
->>>>>>> 162422e8
+    start = time.time()
+
 
     fermionic_range = np.arange(1 / 2, res + 1, 1)
 
@@ -220,28 +209,20 @@
             * fermion_loop(t=t, p=p1, mf=mf, mb=mb, verbose=False)
             * ParticleOperator("b" + str(int(k - 1 / 2)) + "^ b" + str(int(k - 1 / 2)))
         )
-<<<<<<< HEAD
         for op_str, coeff in helper_variable.op_dict.items():
             container_dict[op_str] = coeff + container_dict.get(op_str, 0.0)
     _fermion_loop = ParticleOperator(container_dict)
 
-    return g**2 / (2 * L) * _fermion_loop
-
-
-def antifermion_self_energy(t, g, res, mf, mb):
-
-    container_dict = dict()
-=======
     finish = time.time()
     if verbose:
         print("Time of fermion_self_energy (with loop):", finish - start)
     return g**2 / (2 * L) * _fermion_loop
 
 
-def antifermion_self_energy(t, g, res, mf, mb, verbose=False):
-    start = time.time()
-    _antifermion_loop = ParticleOperator({})
->>>>>>> 162422e8
+def antifermion_self_energy(t, g, res, mf, mb):
+
+    container_dict = dict()
+    start = time.time()
 
     fermionic_range = np.arange(1 / 2, res + 1, 1)
 
@@ -255,16 +236,14 @@
             * fermion_loop(t=t, p=p1, mf=mf, mb=mb, verbose=False)
             * ParticleOperator("d" + str(int(k - 1 / 2)) + "^ d" + str(int(k - 1 / 2)))
         )
-<<<<<<< HEAD
         for op_str, coeff in helper_variable.op_dict.items():
             container_dict[op_str] = coeff + container_dict.get(op_str, 0.0)
     _antifermion_loop = ParticleOperator(container_dict)
 
-=======
+
     finish = time.time()
     if verbose:
         print("Time of antifermion_self_energy (with loop):", finish - start)
->>>>>>> 162422e8
     return g**2 / (2 * L) * _antifermion_loop
 
 
@@ -286,15 +265,11 @@
     return quad(integrand, 0, 1, args=(t, p, mf, mb))[0]
 
 
-<<<<<<< HEAD
 def boson_self_energy(t, g, res, mf, mb):
 
     container_dict = dict()
-=======
-def boson_self_energy(t, g, res, mf, mb, verbose=False):
-    start = time.time()
-    _boson_loop = ParticleOperator({})
->>>>>>> 162422e8
+    start = time.time()
+
 
     bosonic_range = np.arange(1, res + 1, 1)
 
@@ -308,16 +283,13 @@
             * boson_loop(t=t, p=p3, mf=mf, mb=mb, verbose=False)
             * ParticleOperator("a" + str(int(k - 1)) + "^ a" + str(int(k - 1)))
         )
-<<<<<<< HEAD
         for op_str, coeff in helper_variable.op_dict.items():
             container_dict[op_str] = coeff + container_dict.get(op_str, 0.0)
     _boson_loop = ParticleOperator(container_dict)
 
-=======
     finish = time.time()
     if verbose:
         print("Time of boson_self_energy (with loop):", finish - start)
->>>>>>> 162422e8
     return g**2 / (2 * L) * _boson_loop
 
 
