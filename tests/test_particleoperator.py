--- conflicted
+++ resolved
@@ -22,55 +22,20 @@
     op1 = ParticleOperator("b0")
     op2 = ParticleOperator("b2")
 
-<<<<<<< HEAD
-    opsum = op1 + op2
-
-    assert opsum.__str__() == "1.0 * b0 + 1.0 * b2"
-=======
     op = op1 + op2
     opsum = ParticleOperator({"b0": 1, "b2": 1})
     assert opsum.op_dict == op.op_dict
->>>>>>> 62b21d89
 
 
 def test_add_two_same_particleoperators():
     op1 = ParticleOperator("b0")
     op2 = ParticleOperator("b0")
 
-<<<<<<< HEAD
-    assert (op1 + op2).__str__() == "2.0 * b0"
-=======
     assert (op1 + op2).op_dict == {"b0": 2}
->>>>>>> 62b21d89
 
 
 def test_add_particleoperatorsum_to_particleoperator():
     po = ParticleOperator("b0")
-<<<<<<< HEAD
-    pos = ParticleOperator("b1") + ParticleOperator("d1")
-
-    assert (po + pos).__str__() == "1.0 * b1 + 1.0 * d1 + 1.0 * b0"
-
-
-def test_add_particleoperator_to_particleoperatorsum():
-    po = ParticleOperator("b0")
-    pos = ParticleOperator("b1") + ParticleOperator("d1")
-
-    assert (po + pos).__str__() == "1.0 * b1 + 1.0 * d1 + 1.0 * b0"
-
-
-def test_add_particleoperatorsums():
-    pos1 = ParticleOperator("b1") + ParticleOperator("d1")
-    pos2 = ParticleOperator("a1") + ParticleOperator("a2")
-
-    assert (pos1 + pos2).__str__() == "1.0 * b1 + 1.0 * d1 + 1.0 * a1 + 1.0 * a2"
-
-def test_add_overlapping_particleoperatorsums():
-    pos1 = ParticleOperator("b1") + ParticleOperator("d1")
-    pos2 = ParticleOperator("b1") + ParticleOperator("a2")
-
-    assert (pos1 + pos2).__str__() == "2.0 * b1 + 1.0 * d1 + 1.0 * a2"
-=======
     pos = ParticleOperator({"b1": 1, "d1": 1})
     out = ParticleOperator({"b1": 1, "d1": 1, "b0": 1})
 
@@ -89,5 +54,4 @@
     operator = ParticleOperator("a0")
     assert (operator**power).op_dict == (
         ParticleOperator((("a0" + " ") * power)[:-1])
-    ).op_dict
->>>>>>> 62b21d89
+    ).op_dict