--- conflicted
+++ resolved
@@ -57,7 +57,6 @@
     ).op_dict
 
 
-<<<<<<< HEAD
 @pytest.mark.parametrize("coeff", np.random.uniform(-100, 100, size=10))
 def test_coeff_property_on_singleton(coeff):
     op = ParticleOperator({"a0^ a1": coeff})
@@ -72,7 +71,8 @@
         + coeffs[2] * ParticleOperator("a0^ a0^ a0")
     )
     assert op.coeff == coeffs
-=======
+
+
 def test_particle_operator_identity_product():
     op1 = ParticleOperator("a0^") ** 0
     op2 = ParticleOperator("a0") ** 0
@@ -140,5 +140,4 @@
         + ParticleOperator("a0^ a0^ a0^ a0")
         + ParticleOperator("a0^ a0^ a0^ a0^")
     )
-    assert output.op_dict == expected.op_dict
->>>>>>> 2eac4c9d
+    assert output.op_dict == expected.op_dict